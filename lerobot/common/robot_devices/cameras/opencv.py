--- conflicted
+++ resolved
@@ -257,12 +257,9 @@
             self.height = config.height
 
         self.fps = config.fps
-<<<<<<< HEAD
         self.width = config.width
         self.height = config.height
         self.exposure = config.exposure
-=======
->>>>>>> f994febc
         self.channels = config.channels
         self.color_mode = config.color_mode
         self.mock = config.mock
@@ -340,7 +337,6 @@
 
         if self.fps is not None:
             self.camera.set(cv2.CAP_PROP_FPS, self.fps)
-<<<<<<< HEAD
         if self.width is not None:
             self.camera.set(cv2.CAP_PROP_FRAME_WIDTH, self.width)
         if self.height is not None:
@@ -348,12 +344,6 @@
         if self.exposure is not None:
             self.camera.set(cv2.CAP_PROP_AUTO_EXPOSURE, 0.25)
             self.camera.set(cv2.CAP_PROP_EXPOSURE, self.exposure)
-=======
-        if self.capture_width is not None:
-            self.camera.set(cv2.CAP_PROP_FRAME_WIDTH, self.capture_width)
-        if self.capture_height is not None:
-            self.camera.set(cv2.CAP_PROP_FRAME_HEIGHT, self.capture_height)
->>>>>>> f994febc
 
         actual_fps = self.camera.get(cv2.CAP_PROP_FPS)
         actual_width = self.camera.get(cv2.CAP_PROP_FRAME_WIDTH)
